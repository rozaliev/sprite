use std::rc::Rc;
use std::collections::HashMap;

use uuid::Uuid;

use graphics::{ self, Graphics, ImageSize };
use graphics::math::{ Scalar, Matrix2d, Vec2d };

/// A sprite is a texture with some properties.
pub struct Sprite<I: ImageSize> {
    id: Uuid,

    visible: bool,

    anchor: Vec2d,

    position: Vec2d,
    rotation: Scalar,
    scale: Vec2d,

    flip_x: bool,
    flip_y: bool,

    color: [f32;3],
    opacity: f32,

    children: Vec<Sprite<I>>,
    children_index: HashMap<Uuid, usize>,

    texture: Rc<I>,
}

impl<I: ImageSize> Sprite<I> {
    /// Crate sprite from a texture
    pub fn from_texture(texture: Rc<I>) -> Sprite<I> {
        Sprite {
            id: Uuid::new_v4(),

            visible: true,

            anchor: [0.5, 0.5],

            position: [0.0, 0.0],
            rotation: 0.0,
            scale: [1.0, 1.0],

            flip_x: false,
            flip_y: false,

            color: [1.0, 1.0, 1.0],
            opacity: 1.0,

            texture: texture,

            children: Vec::new(),
            children_index: HashMap::new(),
        }
    }

    /// Get the sprite's id
    #[inline(always)]
    pub fn id(&self) -> Uuid {
        self.id.clone()
    }

    /// Whether or not the sprite is visible
    pub fn visible(&self) -> bool {
        self.visible
    }

    /// Set the sprite's visibility
    pub fn set_visible(&mut self, visible: bool) {
        self.visible = visible;
    }

    /// Get the sprite's anchor point
    ///
    /// The value is normalized. Default value is [0.5, 0.5] (the center of texture)
    #[inline(always)]
    pub fn anchor(&self) -> (Scalar, Scalar) {
        (self.anchor[0], self.anchor[1])
    }

    /// Set the sprite's anchor point
    #[inline(always)]
    pub fn set_anchor(&mut self, x: Scalar, y: Scalar) {
        self.anchor = [x, y];
    }

    /// Get the sprite's position
    #[inline(always)]
    pub fn position(&self) -> (Scalar, Scalar) {
        (self.position[0], self.position[1])
    }

    /// Set the sprite's position
    #[inline(always)]
    pub fn set_position(&mut self, x: Scalar, y: Scalar) {
        self.position = [x, y];
    }

    /// Get the sprite's rotation (in degree)
    #[inline(always)]
    pub fn rotation(&self) -> Scalar {
        self.rotation
    }

    /// Set the sprite's rotation (in degree)
    #[inline(always)]
    pub fn set_rotation(&mut self, deg: Scalar) {
        self.rotation = deg;
    }

    /// Get the sprite's scale
    #[inline(always)]
    pub fn scale(&self) -> (Scalar, Scalar) {
        (self.scale[0], self.scale[1])
    }

    /// Set the sprite's scale
    #[inline(always)]
    pub fn set_scale(&mut self, sx: Scalar, sy: Scalar) {
        self.scale = [sx, sy];
    }

    /// Whether or not the sprite is flipped horizontally.
    ///
    /// It only flips the texture of the sprite,
    /// and not the texture of the sprite’s children.
    ///
    /// Also, flipping the texture doesn’t alter the `anchor`.
    ///
    /// If you want to flip the `anchor` too,
    /// and/or to flip the children too use: sprite.scale.x *= -1;
    #[inline(always)]
    pub fn flip_x(&self) -> bool {
        self.flip_x
    }

    /// Flip the sprite
    #[inline(always)]
    pub fn set_flip_x(&mut self, flip_x: bool) {
        self.flip_x = flip_x;
    }

    /// Whether or not the sprite is flipped vertically.
    ///
    /// It only flips the texture of the sprite,
    /// and not the texture of the sprite’s children.
    ///
    /// Also, flipping the texture doesn’t alter the `anchor`.
    ///
    /// If you want to flip the `anchor` too,
    /// and/or to flip the children too use: sprite.scale.y *= -1;
    #[inline(always)]
    pub fn flip_y(&self) -> bool {
        self.flip_y
    }

    /// Flip the sprite
    #[inline(always)]
    pub fn set_flip_y(&mut self, flip_y: bool) {
        self.flip_y = flip_y;
    }

    /// Get the sprite's opacity
    #[inline(always)]
    pub fn opacity(&self) -> f32 {
        self.opacity
    }

    /// Set the sprite's opacity
    #[inline(always)]
    pub fn set_opacity(&mut self, opacity: f32) {
        self.opacity = opacity;
    }

    /// Get the sprite's color
    #[inline(always)]
    pub fn color(&self) -> [f32;3] {
        self.color
    }

    /// Set the sprite's color
    #[inline(always)]
    pub fn set_color(&mut self, color: [f32;3]) {
        self.color = color;
    }

    /// Get the sprite's texture
    #[inline(always)]
    pub fn texture(&self) -> &Rc<I> {
        &self.texture
    }

    /// Set the sprite's texture
    #[inline(always)]
    pub fn set_texture(&mut self, texture: Rc<I>) {
        self.texture = texture;
    }

    /// Add a sprite as the child of this sprite, return the added sprite's id.
    pub fn add_child(&mut self, sprite: Sprite<I>) -> Uuid {
        let id = sprite.id();
        self.children.push(sprite);
        self.children_index.insert(id.clone(), self.children.len() - 1);
        id
    }

    /// Remove the child by `id` from this sprite's children or grandchild
    pub fn remove_child(&mut self, id: Uuid) -> Option<Sprite<I>> {
        if let Some(index) = self.children_index.remove(&id) {
            let removed = self.children.remove(index);
            // Removing a element of vector will alter the index,
            // update the mapping from uuid to index.
            for i in index..self.children.len() {
                let uuid = self.children[i].id();
                self.children_index.insert(uuid, i);
            }
            Some(removed)
        } else {
            for child in self.children.iter_mut() {
                if let Some(c) = child.remove_child(id.clone()) {
                    return Some(c);
                }
            }
            None
        }
    }

    /// Find the child by `id` from this sprite's children or grandchild
    pub fn child(&self, id: Uuid) -> Option<&Sprite<I>> {
        if let Some(index) = self.children_index.get(&id) {
            Some(&self.children[*index])
        } else {
            for child in self.children.iter() {
                if let Some(c) = child.child(id.clone()) {
                    return Some(c);
                }
            }
            None
        }
    }

    /// Find the child by `id` from this sprite's children or grandchild, mutability
    pub fn child_mut(&mut self, id: Uuid) -> Option<&mut Sprite<I>> {
        if let Some(index) = self.children_index.get(&id) {
            Some(&mut self.children[*index])
        } else {
            for child in self.children.iter_mut() {
                if let Some(c) = child.child_mut(id.clone()) {
                    return Some(c);
                }
            }
            None
        }
    }

    /// Get the sprite's children
    #[inline(always)]
    pub fn children(&self) -> &Vec<Sprite<I>> {
        &self.children
    }

    /// Draw this sprite and its children
    pub fn draw<B: Graphics<Texture = I>>(&self, t: Matrix2d, b: &mut B) {
        use graphics::*;

        if !self.visible {
            return;
        }

        let (w, h) = self.texture.get_size();
        let w = w as f64;
        let h = h as f64;
        let anchor = [self.anchor[0] * w, self.anchor[1] * h];

        let transformed = t.trans(self.position[0], self.position[1])
                           .rot_deg(self.rotation)
                           .scale(self.scale[0], self.scale[1]);

        let mut model = transformed;

        if self.flip_x {
            model = model.trans(w - 2.0 * anchor[0], 0.0).flip_h();
        }

        if self.flip_y {
            model = model.trans(0.0, h - 2.0 * anchor[1]).flip_v();
        }

        let draw_state = default_draw_state();

        // for debug: bounding_box
        //model.rgb(1.0, 0.0, 0.0).draw(b);

        graphics::Image::new()
<<<<<<< HEAD
            .set(Color([self.color[0], self.color[1], self.color[2], self.opacity]))
            .set(Rect([-anchor[0], -anchor[1], w, h]))
=======
            .color([1.0, 1.0, 1.0, self.opacity])
            .rect([-anchor[0], -anchor[1], w, h])
>>>>>>> 5d805304
            .draw(&*self.texture, draw_state, model, b);

        // for debug: anchor point
        //c.trans(self.position[0], self.position[1]).rect(-5.0, -5.0, 10.0, 10.0).rgb(0.0, 0.0, 1.0).draw(b);

        for child in self.children.iter() {
            child.draw(transformed, b);
        }
    }

    /// Get the sprite's bounding box
    pub fn bounding_box(&self) -> graphics::types::Rectangle {
        let (w, h) = self.texture.get_size();
        let w = w as f64 * self.scale[0];
        let h = h as f64 * self.scale[1];

        [
            self.position[0] - self.anchor[0] * w,
            self.position[1] - self.anchor[1] * h,
            w,
            h
        ]
    }
}<|MERGE_RESOLUTION|>--- conflicted
+++ resolved
@@ -295,13 +295,9 @@
         //model.rgb(1.0, 0.0, 0.0).draw(b);
 
         graphics::Image::new()
-<<<<<<< HEAD
-            .set(Color([self.color[0], self.color[1], self.color[2], self.opacity]))
-            .set(Rect([-anchor[0], -anchor[1], w, h]))
-=======
-            .color([1.0, 1.0, 1.0, self.opacity])
+
+            .color([self.color[0], self.color[1], self.color[2], self.opacity])
             .rect([-anchor[0], -anchor[1], w, h])
->>>>>>> 5d805304
             .draw(&*self.texture, draw_state, model, b);
 
         // for debug: anchor point
